--- conflicted
+++ resolved
@@ -231,13 +231,8 @@
 
 	status := hc.GTG()
 
-<<<<<<< HEAD
-	assert.Equal(t, 200, w.Code, "It should return HTTP 200 OK")
-	assert.Equal(t, "text/plain; charset=ascii", w.Result().Header.Get("Content-Type"))
-=======
 	assert.True(t, status.GoodToGo)
 	assert.Empty(t, status.Message)
->>>>>>> b6556b5a
 }
 
 func TestUnhappyConsumerGTGWithoutProducer(t *testing.T) {
@@ -252,13 +247,8 @@
 
 	status := hc.GTG()
 
-<<<<<<< HEAD
-	assert.Equal(t, 503, w.Code, "It should return HTTP 503 Service Unavailable")
-	assert.Equal(t, "text/plain; charset=ascii", w.Result().Header.Get("Content-Type"))
-=======
 	assert.False(t, status.GoodToGo)
 	assert.Equal(t, "Screw you guys I'm going home!", status.Message)
->>>>>>> b6556b5a
 }
 
 func TestUnhappyConsumerGTGWithProducer(t *testing.T) {
@@ -276,13 +266,8 @@
 
 	status := hc.GTG()
 
-<<<<<<< HEAD
-	assert.Equal(t, 503, w.Code, "It should return HTTP 503 Service Unavailable")
-	assert.Equal(t, "text/plain; charset=ascii", w.Result().Header.Get("Content-Type"))
-=======
 	assert.False(t, status.GoodToGo)
 	assert.Equal(t, "Screw you guys I'm going home!", status.Message)
->>>>>>> b6556b5a
 }
 
 func TestUnhappyNativeWriterGTGWithoutProducer(t *testing.T) {
@@ -297,13 +282,8 @@
 
 	status := hc.GTG()
 
-<<<<<<< HEAD
-	assert.Equal(t, 503, w.Code, "It should return HTTP 503 Service Unavailable")
-	assert.Equal(t, "text/plain; charset=ascii", w.Result().Header.Get("Content-Type"))
-=======
 	assert.False(t, status.GoodToGo)
 	assert.Equal(t, "Oh, my God, they killed Kenny!", status.Message)
->>>>>>> b6556b5a
 }
 
 func TestUnhappyNativeWriterGTGWithProducer(t *testing.T) {
@@ -321,15 +301,8 @@
 
 	status := hc.GTG()
 
-<<<<<<< HEAD
-	hc.GTG(w, req)
-
-	assert.Equal(t, 503, w.Code, "It should return HTTP 503 Service Unavailable")
-	assert.Equal(t, "text/plain; charset=ascii", w.Result().Header.Get("Content-Type"))
-=======
 	assert.False(t, status.GoodToGo)
 	assert.Equal(t, "Oh, my God, they killed Kenny!", status.Message)
->>>>>>> b6556b5a
 }
 
 func TestUnhappyGTGCheck(t *testing.T) {
@@ -347,13 +320,8 @@
 
 	status := hc.GTG()
 
-<<<<<<< HEAD
-	assert.Equal(t, 503, w.Code, "It should return HTTP 503 Service Unavailable")
-	assert.Equal(t, "text/plain; charset=ascii", w.Result().Header.Get("Content-Type"))
-=======
 	assert.False(t, status.GoodToGo)
 	assert.Equal(t, "I'm not fat, I'm big-boned.", status.Message)
->>>>>>> b6556b5a
 }
 
 type ConsumerMock struct {
