--- conflicted
+++ resolved
@@ -83,17 +83,9 @@
 	return h
 }
 
-<<<<<<< HEAD
-// GTG is the HTTP handler function for the Good-To-Go of the native ingester
-func (hc *HealthCheck) GTG(w http.ResponseWriter, req *http.Request) {
-	w.Header().Set("Content-Type", "text/plain; charset=ascii")
-	if _, err := hc.consumer.ConnectivityCheck(); err != nil {
-		w.WriteHeader(http.StatusServiceUnavailable)
-=======
 func (hc *HealthCheck) GTG() gtg.Status {
 	consumerCheck := func() gtg.Status {
 		return gtgCheck(hc.consumer.ConnectivityCheck)
->>>>>>> b6556b5a
 	}
 
 	writerCheck := func() gtg.Status {
