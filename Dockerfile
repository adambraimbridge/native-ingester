--- conflicted
+++ resolved
@@ -21,10 +21,6 @@
   && echo "Fetching dependencies..." \
   && go get -u github.com/kardianos/govendor \
   && $GOPATH/bin/govendor sync \
-<<<<<<< HEAD
-  && go get -v \
-=======
->>>>>>> b6556b5a
   && go build -ldflags="${LDFLAGS}" \
   && mv ${PROJECT} /${PROJECT} \
   && apk del .build-dependencies \
