package main

import (
	"encoding/json"
	"github.com/Financial-Times/go-logger"
	"net"
	"net/http"
	"os"
	"os/signal"
	"sync"
	"syscall"
	"time"

	"github.com/Financial-Times/message-queue-go-producer/producer"
	"github.com/Financial-Times/message-queue-gonsumer/consumer"
	"github.com/Financial-Times/native-ingester/native"
	"github.com/Financial-Times/native-ingester/queue"
	"github.com/Financial-Times/native-ingester/resources"
	"github.com/Financial-Times/service-status-go/httphandlers"
	"github.com/gorilla/mux"
	"github.com/jawher/mow.cli"
)

<<<<<<< HEAD
=======
func init() {
	log.SetFormatter(&log.JSONFormatter{
		TimestampFormat: time.RFC3339Nano,
	})
}

>>>>>>> ed4414ab
func main() {
	app := cli.App("native-ingester", "A service to ingest native content of any type and persist it in the native store, then, if required forwards the message to a new message queue")

	port := app.String(cli.StringOpt{
		Name:   "port",
		Value:  "8080",
		Desc:   "Port to listen on",
		EnvVar: "PORT",
	})

	//Read queue configuration
	readQueueAddresses := app.Strings(cli.StringsOpt{
		Name:   "read-queue-addresses",
		Value:  nil,
		Desc:   "Addresses to connect to the consumer queue (URLs).",
		EnvVar: "Q_READ_ADDR",
	})
	readQueueGroup := app.String(cli.StringOpt{
		Name:   "read-queue-group",
		Value:  "",
		Desc:   "Group used to read the messages from the queue.",
		EnvVar: "Q_READ_GROUP",
	})
	readQueueTopic := app.String(cli.StringOpt{
		Name:   "read-queue-topic",
		Value:  "",
		Desc:   "The topic to read the messages from.",
		EnvVar: "Q_READ_TOPIC",
	})
	readQueueHostHeader := app.String(cli.StringOpt{
		Name:   "read-queue-host-header",
		Value:  "kafka",
		Desc:   "The host header for the queue to read the messages from.",
		EnvVar: "Q_READ_HOST_HEADER",
	})

	// Native writer configuration
	nativeWriterAddress := app.String(cli.StringOpt{
		Name:   "native-writer-address",
		Value:  "",
		Desc:   "Address of service that writes persistently the native content",
		EnvVar: "NATIVE_RW_ADDRESS",
	})
	nativeWriterCollectionsByOrigins := app.String(cli.StringOpt{
		Name:   "native-writer-collections-by-origins",
		Value:  "[]",
		Desc:   "Map in a JSON-like format. originId referring the collection that the content has to be persisted in. e.g. [{\"http://cmdb.ft.com/systems/methode-web-pub\":\"methode\"}]",
		EnvVar: "NATIVE_RW_COLLECTIONS_BY_ORIGINS",
	})
	nativeWriterHostHeader := app.String(cli.StringOpt{
		Name:   "native-writer-host-header",
		Value:  "nativerw",
		Desc:   "coco-specific header needed to reach the destination address",
		EnvVar: "NATIVE_RW_HOST_HEADER",
	})
	contentUUIDfields := app.Strings(cli.StringsOpt{
		Name:   "content-uuid-fields",
		Value:  []string{},
		Desc:   "List of JSONPaths that point to UUIDs in native content bodies. e.g. uuid,post.uuid,data.uuidv3",
		EnvVar: "NATIVE_CONTENT_UUID_FIELDS",
	})

	// Write Queue configuration
	writeQueueAddress := app.String(cli.StringOpt{
		Name:   "write-queue-address",
		Value:  "",
		Desc:   "Address to connect to the producer queue (URL).",
		EnvVar: "Q_WRITE_ADDR",
	})
	writeQueueTopic := app.String(cli.StringOpt{
		Name:   "write-topic",
		Value:  "",
		Desc:   "The topic to write the messages to.",
		EnvVar: "Q_WRITE_TOPIC",
	})
	writeQueueHostHeader := app.String(cli.StringOpt{
		Name:   "write-queue-host-header",
		Value:  "kafka",
		Desc:   "The host header for the queue to write the messages to.",
		EnvVar: "Q_WRITE_HOST_HEADER",
	})

	appName := app.String(cli.StringOpt{
		Name:   "appName",
		Value:  "native-ingester",
		Desc:   "The name of the application",
		EnvVar: "APP_NAME",
	})

	app.Action = func() {
		httpClient := &http.Client{
			Transport: &http.Transport{
				Proxy: http.ProxyFromEnvironment,
				DialContext: (&net.Dialer{
					Timeout:   30 * time.Second,
					KeepAlive: 30 * time.Second,
				}).DialContext,
				MaxIdleConnsPerHost:   20,
				TLSHandshakeTimeout:   3 * time.Second,
				ExpectContinueTimeout: 1 * time.Second,
			},
		}

		srcConf := consumer.QueueConfig{
			Addrs:                *readQueueAddresses,
			Group:                *readQueueGroup,
			Topic:                *readQueueTopic,
			Queue:                *readQueueHostHeader,
			ConcurrentProcessing: false,
		}
<<<<<<< HEAD
		logger.InitDefaultLogger(*appName)
=======
		log.Infof("[Startup] Using source configuration: %# v", srcConf)

>>>>>>> ed4414ab
		var collectionsByOriginIds map[string]string
		if err := json.Unmarshal([]byte(*nativeWriterCollectionsByOrigins), &collectionsByOriginIds); err != nil {
			logger.Errorf(nil, err, "Couldn't parse JSON for originId to collection map")
		}

		log.Infof("[Startup] Using UUID paths configuration: %# v", *contentUUIDfields)
		bodyParser := native.NewContentBodyParser(*contentUUIDfields)
		writer := native.NewWriter(*nativeWriterAddress, collectionsByOriginIds, *nativeWriterHostHeader, bodyParser)
		log.Infof("[Startup] Using native writer configuration: %# v", writer)

		mh := queue.NewMessageHandler(writer)

		var messageProducer producer.MessageProducer
		var producerConfig *producer.MessageProducerConfig
		if *writeQueueAddress != "" {
			producerConfig = &producer.MessageProducerConfig{
				Addr:  *writeQueueAddress,
				Topic: *writeQueueTopic,
				Queue: *writeQueueHostHeader,
			}
			messageProducer = producer.NewMessageProducerWithHTTPClient(*producerConfig, httpClient)
			log.Infof("[Startup] Producer: %# v", messageProducer)
			mh.ForwardTo(messageProducer)
		}

		messageConsumer := consumer.NewConsumer(srcConf, mh.HandleMessage, httpClient)
<<<<<<< HEAD
		logger.Infof(map[string]interface{}{}, "[Startup] Consumer: %# v", messageConsumer)
		logger.Infof(map[string]interface{}{}, "[Startup] Using source configuration: %# v", srcConf)
		logger.Infof(map[string]interface{}{}, "[Startup] Using native writer configuration: %# v", writer)
		logger.Infof(map[string]interface{}{}, "[Startup] Using native writer configuration: %# v", *contentUUIDfields)
		if messageProducer != nil {
			logger.Infof(map[string]interface{}{}, "[Startup] Producer: %# v", messageProducer)
		}
=======
		log.Infof("[Startup] Consumer: %# v", messageConsumer)
>>>>>>> ed4414ab

		go enableHealthCheck(*port, messageConsumer, messageProducer, writer)
		startMessageConsumption(messageConsumer)
	}

	err := app.Run(os.Args)
	if err != nil {
		println(err)
	}
}

func enableHealthCheck(port string, consumer consumer.MessageConsumer, producer producer.MessageProducer, nw native.Writer) {
	hc := resources.NewHealthCheck(consumer, producer, nw)

	r := mux.NewRouter()
	r.HandleFunc("/__health", hc.Handler())
	r.HandleFunc(httphandlers.GTGPath, httphandlers.NewGoodToGoHandler(hc.GTG)).Methods("GET")
	r.HandleFunc(httphandlers.BuildInfoPath, httphandlers.BuildInfoHandler).Methods("GET")
	r.HandleFunc(httphandlers.PingPath, httphandlers.PingHandler).Methods("GET")

	http.Handle("/", r)
	err := http.ListenAndServe(":"+port, nil)
	if err != nil {
		logger.Fatalf(nil, err, "Couldn't set up HTTP listener")
	}
}

func startMessageConsumption(messageConsumer consumer.MessageConsumer) {
	var consumerWaitGroup sync.WaitGroup
	consumerWaitGroup.Add(1)

	go func() {
		messageConsumer.Start()
		consumerWaitGroup.Done()
	}()

	ch := make(chan os.Signal)
	signal.Notify(ch, syscall.SIGINT, syscall.SIGTERM)
	<-ch
	messageConsumer.Stop()
	consumerWaitGroup.Wait()
}<|MERGE_RESOLUTION|>--- conflicted
+++ resolved
@@ -21,15 +21,6 @@
 	"github.com/jawher/mow.cli"
 )
 
-<<<<<<< HEAD
-=======
-func init() {
-	log.SetFormatter(&log.JSONFormatter{
-		TimestampFormat: time.RFC3339Nano,
-	})
-}
-
->>>>>>> ed4414ab
 func main() {
 	app := cli.App("native-ingester", "A service to ingest native content of any type and persist it in the native store, then, if required forwards the message to a new message queue")
 
@@ -140,12 +131,7 @@
 			Queue:                *readQueueHostHeader,
 			ConcurrentProcessing: false,
 		}
-<<<<<<< HEAD
 		logger.InitDefaultLogger(*appName)
-=======
-		log.Infof("[Startup] Using source configuration: %# v", srcConf)
-
->>>>>>> ed4414ab
 		var collectionsByOriginIds map[string]string
 		if err := json.Unmarshal([]byte(*nativeWriterCollectionsByOrigins), &collectionsByOriginIds); err != nil {
 			logger.Errorf(nil, err, "Couldn't parse JSON for originId to collection map")
@@ -172,7 +158,6 @@
 		}
 
 		messageConsumer := consumer.NewConsumer(srcConf, mh.HandleMessage, httpClient)
-<<<<<<< HEAD
 		logger.Infof(map[string]interface{}{}, "[Startup] Consumer: %# v", messageConsumer)
 		logger.Infof(map[string]interface{}{}, "[Startup] Using source configuration: %# v", srcConf)
 		logger.Infof(map[string]interface{}{}, "[Startup] Using native writer configuration: %# v", writer)
@@ -180,9 +165,6 @@
 		if messageProducer != nil {
 			logger.Infof(map[string]interface{}{}, "[Startup] Producer: %# v", messageProducer)
 		}
-=======
-		log.Infof("[Startup] Consumer: %# v", messageConsumer)
->>>>>>> ed4414ab
 
 		go enableHealthCheck(*port, messageConsumer, messageProducer, writer)
 		startMessageConsumption(messageConsumer)
