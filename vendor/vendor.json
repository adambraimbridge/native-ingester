{
	"comment": "",
	"ignore": "test",
	"package": [
		{
			"checksumSHA1": "FUhczVSvt/VQAlWfzATo1YLez2E=",
			"path": "github.com/Financial-Times/go-fthealth/v1a",
			"revision": "f9074331b3ab48bca0e6d0afc211a673d88ac925",
			"revisionTime": "2016-06-16T09:04:59Z",
			"version": "0.1.0",
			"versionExact": "0.1.0"
		},
		{
<<<<<<< HEAD
			"checksumSHA1": "gzIBVJ2Sh53q8X8aD2I+wPsgtzk=",
			"path": "github.com/Financial-Times/message-queue-go-producer/producer",
			"revision": "9279ce1d7bfa5c45992df1d80651d3e04e134bbf",
			"revisionTime": "2017-04-07T10:21:12Z",
			"version": "=0.1.1-k8s-remove-host-routing-rc1",
			"versionExact": "0.1.1-k8s-remove-host-routing-rc1"
		},
		{
			"checksumSHA1": "HiSQf1giCwi/V8cMnkK1pcsZXpM=",
			"path": "github.com/Financial-Times/message-queue-gonsumer/consumer",
			"revision": "3a5511f4d1c63722f8eaf72aff5fe4d5733903b0",
			"revisionTime": "2017-04-07T11:12:54Z",
			"version": "=0.3.1-k8s-remove-host-routing-rc1",
			"versionExact": "0.3.1-k8s-remove-host-routing-rc1"
=======
			"checksumSHA1": "GrgODPqXv7QebQjfjrxMHctK0wE=",
			"path": "github.com/Financial-Times/message-queue-go-producer/producer",
			"revision": "e0d20e2c97fff205138d33c3dee9347878640b5e",
			"revisionTime": "2017-05-26T06:27:13Z",
			"version": "0.2.0-xp-remove-kafka-topic-check-rc.1",
			"versionExact": "0.2.0-xp-remove-kafka-topic-check-rc.1"
		},
		{
			"checksumSHA1": "mirNgwWRdRte0ku/g4u4fNbzQP0=",
			"path": "github.com/Financial-Times/message-queue-gonsumer/consumer",
			"revision": "0a481ff94df47f766a74867475247eaf1ed40107",
			"revisionTime": "2017-05-26T12:08:30Z",
			"version": "0.4.0-xp-remove-kafka-topic-check-rc.1",
			"versionExact": "0.4.0-xp-remove-kafka-topic-check-rc.1"
>>>>>>> b6556b5a
		},
		{
			"checksumSHA1": "fqpohN7Qp2qj7TLMbUxh/cK4oH0=",
			"path": "github.com/Financial-Times/service-status-go/buildinfo",
			"revision": "3f5199736a3d7ae52394c63aac36834786825e21",
			"revisionTime": "2016-03-23T11:15:42Z"
		},
		{
			"checksumSHA1": "2rGNLXdRC3qr5n5ll7BpYt8HCK8=",
			"path": "github.com/Financial-Times/service-status-go/gtg",
			"revision": "3f5199736a3d7ae52394c63aac36834786825e21",
			"revisionTime": "2016-03-23T11:15:42Z"
		},
		{
			"checksumSHA1": "973POGyMCoyaKQuIYX2f7EKFwlQ=",
			"path": "github.com/Financial-Times/service-status-go/httphandlers",
			"revision": "3f5199736a3d7ae52394c63aac36834786825e21",
			"revisionTime": "2016-03-23T11:15:42Z",
			"version": "0.1.0",
			"versionExact": "0.1.0"
		},
		{
			"checksumSHA1": "YD7op+BalfdUK0lb28y6Yex6cBM=",
			"path": "github.com/Sirupsen/logrus",
			"revision": "c078b1e43f58d563c74cebe63c85789e76ddb627",
			"revisionTime": "2017-02-07T11:49:02Z",
			"version": "v0.11.2",
			"versionExact": "v0.11.2"
		},
		{
			"checksumSHA1": "Lglgc8iIRhqbqd8fpAZKpo/eqeY=",
			"path": "github.com/Sirupsen/logrus/hooks/test",
			"revision": "c078b1e43f58d563c74cebe63c85789e76ddb627",
			"revisionTime": "2017-02-07T11:49:02Z",
			"version": "v0.11.2",
			"versionExact": "v0.11.2"
		},
		{
			"checksumSHA1": "dvabztWVQX8f6oMLRyv4dLH+TGY=",
			"path": "github.com/davecgh/go-spew/spew",
			"revision": "346938d642f2ec3594ed81d874461961cd0faa76",
			"revisionTime": "2016-10-29T20:57:26Z"
		},
		{
			"checksumSHA1": "g/V4qrXjUGG9B+e3hB+4NAYJ5Gs=",
			"path": "github.com/gorilla/context",
			"revision": "08b5f424b9271eedf6f9f0ce86cb9396ed337a42",
			"revisionTime": "2016-08-17T18:46:32Z"
		},
		{
			"checksumSHA1": "F5dR3/i70EhSIMZfeIV+H8/PtvM=",
			"path": "github.com/gorilla/mux",
			"revision": "392c28fe23e1c45ddba891b0320b3b5df220beea",
			"revisionTime": "2017-01-18T13:43:44Z",
			"version": "v1.3.0",
			"versionExact": "v1.3.0"
		},
		{
			"checksumSHA1": "tUGxc7rfX0cmhOOUDhMuAZ9rWsA=",
			"path": "github.com/hashicorp/go-version",
			"revision": "03c5bf6be031b6dd45afec16b1cf94fc8938bc77",
			"revisionTime": "2017-02-02T08:07:59Z"
		},
		{
			"checksumSHA1": "pYoO37aSFZl2uJAXpePBDnGItZc=",
			"path": "github.com/jawher/mow.cli",
			"revision": "d3ffbc2f98b83e09dc8efd55ecec75eb5fd656ec",
			"revisionTime": "2017-02-20T22:51:54Z"
		},
		{
			"checksumSHA1": "GnYsUxBxUHGDBIaCeQbMdYUCzkA=",
			"path": "github.com/jmoiron/jsonq",
			"revision": "e874b168d07ecc7808bc950a17998a8aa3141d82",
			"revisionTime": "2015-05-11T02:39:44Z"
		},
		{
			"checksumSHA1": "LuFv4/jlrmFNnDb/5SCSEPAM9vU=",
			"path": "github.com/pmezard/go-difflib/difflib",
			"revision": "792786c7400a136282c1664665ae0a8db921c6c2",
			"revisionTime": "2016-01-10T10:55:54Z"
		},
		{
			"checksumSHA1": "1myjT8gKwUI3WNE5a/85jNPL8Fo=",
			"path": "github.com/satori/go.uuid",
			"revision": "879c5887cd475cd7864858769793b2ceb0d44feb",
			"revisionTime": "2016-06-07T14:43:47Z",
			"version": "v1.1.0",
			"versionExact": "v1.1.0"
		},
		{
			"checksumSHA1": "K0crHygPTP42i1nLKWphSlvOQJw=",
			"path": "github.com/stretchr/objx",
			"revision": "1a9d0bb9f541897e62256577b352fdbc1fb4fd94",
			"revisionTime": "2015-09-28T12:21:52Z"
		},
		{
			"checksumSHA1": "q1qqfgDOGwfEuMlbHWNjYf09ACM=",
			"path": "github.com/stretchr/testify/assert",
			"revision": "69483b4bd14f5845b5a1e55bca19e954e827f1d0",
			"revisionTime": "2016-09-25T01:54:16Z",
			"version": "v1.1.4",
			"versionExact": "v1.1.4"
		},
		{
			"checksumSHA1": "Je6cJkYWj2SoaHDMGpE00BGi9sw=",
			"path": "github.com/stretchr/testify/mock",
			"revision": "69483b4bd14f5845b5a1e55bca19e954e827f1d0",
			"revisionTime": "2016-09-25T01:54:16Z",
			"version": "v1.1.4",
			"versionExact": "v1.1.4"
		},
		{
			"checksumSHA1": "oVd5OHIvNHR5bhUvnBMPLVjaL6E=",
			"path": "golang.org/x/sys/unix",
			"revision": "e4594059fe4cde2daf423055a596c2cd1e6c9adf",
			"revisionTime": "2017-02-23T22:36:15Z"
		}
	],
	"rootPath": "github.com/Financial-Times/native-ingester"
}<|MERGE_RESOLUTION|>--- conflicted
+++ resolved
@@ -11,37 +11,20 @@
 			"versionExact": "0.1.0"
 		},
 		{
-<<<<<<< HEAD
-			"checksumSHA1": "gzIBVJ2Sh53q8X8aD2I+wPsgtzk=",
+			"checksumSHA1": "4OtkapGYP9WO5JGqL3Dct/MUWTI=",
 			"path": "github.com/Financial-Times/message-queue-go-producer/producer",
-			"revision": "9279ce1d7bfa5c45992df1d80651d3e04e134bbf",
-			"revisionTime": "2017-04-07T10:21:12Z",
-			"version": "=0.1.1-k8s-remove-host-routing-rc1",
-			"versionExact": "0.1.1-k8s-remove-host-routing-rc1"
+			"revision": "3885ddaee76749d4b60329b94549edfebc4045ce",
+			"revisionTime": "2017-05-26T06:52:08Z",
+			"version": "0.2.0-k8s-remove-kafka-topic-check-rc1",
+			"versionExact": "0.2.0-k8s-remove-kafka-topic-check-rc1"
 		},
 		{
-			"checksumSHA1": "HiSQf1giCwi/V8cMnkK1pcsZXpM=",
+			"checksumSHA1": "J+4afTatHVLwU1wboY/SvxigwbA=",
 			"path": "github.com/Financial-Times/message-queue-gonsumer/consumer",
-			"revision": "3a5511f4d1c63722f8eaf72aff5fe4d5733903b0",
-			"revisionTime": "2017-04-07T11:12:54Z",
-			"version": "=0.3.1-k8s-remove-host-routing-rc1",
-			"versionExact": "0.3.1-k8s-remove-host-routing-rc1"
-=======
-			"checksumSHA1": "GrgODPqXv7QebQjfjrxMHctK0wE=",
-			"path": "github.com/Financial-Times/message-queue-go-producer/producer",
-			"revision": "e0d20e2c97fff205138d33c3dee9347878640b5e",
-			"revisionTime": "2017-05-26T06:27:13Z",
-			"version": "0.2.0-xp-remove-kafka-topic-check-rc.1",
-			"versionExact": "0.2.0-xp-remove-kafka-topic-check-rc.1"
-		},
-		{
-			"checksumSHA1": "mirNgwWRdRte0ku/g4u4fNbzQP0=",
-			"path": "github.com/Financial-Times/message-queue-gonsumer/consumer",
-			"revision": "0a481ff94df47f766a74867475247eaf1ed40107",
-			"revisionTime": "2017-05-26T12:08:30Z",
-			"version": "0.4.0-xp-remove-kafka-topic-check-rc.1",
-			"versionExact": "0.4.0-xp-remove-kafka-topic-check-rc.1"
->>>>>>> b6556b5a
+			"revision": "ebabf884866eecf81fe38f10893570d959fae01e",
+			"revisionTime": "2017-05-26T12:24:38Z",
+			"version": "0.4.0-k8s-remove-kafka-topic-check-rc1",
+			"versionExact": "0.4.0-k8s-remove-kafka-topic-check-rc1"
 		},
 		{
 			"checksumSHA1": "fqpohN7Qp2qj7TLMbUxh/cK4oH0=",
